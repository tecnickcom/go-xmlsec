--- conflicted
+++ resolved
@@ -18,11 +18,7 @@
     - libxmlsec1-dev
 
 go:
-<<<<<<< HEAD
   - '1.11.1'
-=======
-  - 1.7
->>>>>>> a2c02c3a
   - tip
 
 matrix:
@@ -44,4 +40,4 @@
   - cat ./target/test/report.xml
 
 after_success:
-  - if [ "$TRAVIS_GO_VERSION" = "1.7" ]; then $HOME/gopath/bin/goveralls -covermode=count -coverprofile=target/report/coverage.out -service=travis-ci; fi;+  - if [ "$TRAVIS_GO_VERSION" = "1.11.1" ]; then $HOME/gopath/bin/goveralls -covermode=count -coverprofile=target/report/coverage.out -service=travis-ci; fi;